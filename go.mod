--- conflicted
+++ resolved
@@ -16,28 +16,12 @@
 	github.com/rs/cors v1.9.0
 	github.com/rs/zerolog v1.29.1
 	github.com/spf13/cobra v1.7.0
-<<<<<<< HEAD
-	github.com/spf13/viper v1.15.0
-<<<<<<< HEAD
-	github.com/stretchr/testify v1.8.1
-	github.com/tendermint/tendermint v0.34.26
-	github.com/umee-network/umee/v4 v4.1.0
-	golang.org/x/sync v0.1.0
-	google.golang.org/grpc v1.53.0
-=======
-	github.com/stretchr/testify v1.8.4
-	github.com/tendermint/tendermint v0.34.27
-	golang.org/x/sync v0.2.0
-	google.golang.org/grpc v1.55.0
->>>>>>> efbf464 (build(deps): bump google.golang.org/grpc from 1.53.0 to 1.55.0 (#126))
-=======
 	github.com/spf13/viper v1.16.0
 	github.com/stretchr/testify v1.8.4
 	github.com/tendermint/tendermint v0.34.28
 	github.com/umee-network/umee/v4 v4.4.2
 	golang.org/x/sync v0.3.0
 	google.golang.org/grpc v1.56.2
->>>>>>> b0605a89
 	gopkg.in/yaml.v3 v3.0.1
 )
 
@@ -45,25 +29,11 @@
 	4d63.com/gocheckcompilerdirectives v1.2.1 // indirect
 	4d63.com/gochecknoglobals v0.2.1 // indirect
 	cloud.google.com/go v0.110.0 // indirect
-<<<<<<< HEAD
-	cloud.google.com/go/compute v1.18.0 // indirect
-	cloud.google.com/go/compute/metadata v0.2.3 // indirect
-<<<<<<< HEAD
-	cloud.google.com/go/iam v0.8.0 // indirect
-	cloud.google.com/go/storage v1.27.0 // indirect
-	cosmossdk.io/math v1.0.0-beta.6 // indirect
-=======
-	cloud.google.com/go/iam v0.12.0 // indirect
-	cloud.google.com/go/storage v1.28.1 // indirect
-	cosmossdk.io/math v1.0.0 // indirect
->>>>>>> efbf464 (build(deps): bump google.golang.org/grpc from 1.53.0 to 1.55.0 (#126))
-=======
 	cloud.google.com/go/compute v1.19.1 // indirect
 	cloud.google.com/go/compute/metadata v0.2.3 // indirect
 	cloud.google.com/go/iam v0.13.0 // indirect
 	cloud.google.com/go/storage v1.28.1 // indirect
 	cosmossdk.io/math v1.0.0 // indirect
->>>>>>> b0605a89
 	filippo.io/edwards25519 v1.0.0-rc.1 // indirect
 	github.com/4meepo/tagalign v1.2.2 // indirect
 	github.com/99designs/go-keychain v0.0.0-20191008050251-8e49817e8af4 // indirect
@@ -179,13 +149,8 @@
 	github.com/google/s2a-go v0.1.3 // indirect
 	github.com/google/uuid v1.3.0 // indirect
 	github.com/googleapis/enterprise-certificate-proxy v0.2.3 // indirect
-<<<<<<< HEAD
-	github.com/googleapis/gax-go/v2 v2.7.0 // indirect
-	github.com/gordonklaus/ineffassign v0.0.0-20230107090616-13ace0543b28 // indirect
-=======
 	github.com/googleapis/gax-go/v2 v2.8.0 // indirect
 	github.com/gordonklaus/ineffassign v0.0.0-20230610083614-0e73809eb601 // indirect
->>>>>>> b0605a89
 	github.com/gorilla/handlers v1.5.1 // indirect
 	github.com/gostaticanalysis/analysisutil v0.7.1 // indirect
 	github.com/gostaticanalysis/comment v1.4.2 // indirect
@@ -325,24 +290,6 @@
 	go.tmz.dev/musttag v0.7.0 // indirect
 	go.uber.org/atomic v1.10.0 // indirect
 	go.uber.org/multierr v1.8.0 // indirect
-<<<<<<< HEAD
-	go.uber.org/zap v1.23.0 // indirect
-	golang.org/x/crypto v0.5.0 // indirect
-	golang.org/x/exp v0.0.0-20230206171751-46f607a40771 // indirect
-	golang.org/x/exp/typeparams v0.0.0-20230203172020-98cc5a0785f9 // indirect
-	golang.org/x/mod v0.8.0 // indirect
-	golang.org/x/net v0.9.0 // indirect
-	golang.org/x/oauth2 v0.6.0 // indirect
-	golang.org/x/sys v0.7.0 // indirect
-	golang.org/x/term v0.7.0 // indirect
-	golang.org/x/text v0.9.0 // indirect
-	golang.org/x/tools v0.6.0 // indirect
-	golang.org/x/xerrors v0.0.0-20220907171357-04be3eba64a2 // indirect
-	google.golang.org/api v0.110.0 // indirect
-	google.golang.org/appengine v1.6.7 // indirect
-	google.golang.org/genproto v0.0.0-20230306155012-7f2fa6fef1f4 // indirect
-	google.golang.org/protobuf v1.30.0 // indirect
-=======
 	go.uber.org/zap v1.24.0 // indirect
 	golang.org/x/crypto v0.11.0 // indirect
 	golang.org/x/exp v0.0.0-20230510235704-dd950f8aeaea // indirect
@@ -359,7 +306,6 @@
 	google.golang.org/appengine v1.6.7 // indirect
 	google.golang.org/genproto v0.0.0-20230410155749-daa745c078e1 // indirect
 	google.golang.org/protobuf v1.31.0 // indirect
->>>>>>> b0605a89
 	gopkg.in/ini.v1 v1.67.0 // indirect
 	gopkg.in/yaml.v2 v2.4.0 // indirect
 	gotest.tools/v3 v3.4.0 // indirect
