package oracle

import (
	"context"
	"crypto/rand"
	"encoding/hex"
	"fmt"
	"math"
	"sort"
	"strings"
	"sync"
	"time"

	sdk "github.com/cosmos/cosmos-sdk/types"
	"github.com/rs/zerolog"
	"golang.org/x/sync/errgroup"
	"google.golang.org/grpc"
	"google.golang.org/grpc/credentials/insecure"

	"github.com/cosmos/cosmos-sdk/telemetry"
	oracletypes "github.com/ojo-network/ojo/x/oracle/types"
	"github.com/ojo-network/price-feeder/oracle/client"
	"github.com/ojo-network/price-feeder/oracle/provider"
	"github.com/ojo-network/price-feeder/oracle/types"
	pfsync "github.com/ojo-network/price-feeder/pkg/sync"
)

// We define tickerSleep as the minimum timeout between each oracle loop. We
// define this value empirically based on enough time to collect exchange rates,
// and broadcast pre-vote and vote transactions such that they're committed in
// at least one block during each voting period.
const (
	tickerSleep = 1000 * time.Millisecond
)

// PreviousPrevote defines a structure for defining the previous prevote
// submitted on-chain.
type PreviousPrevote struct {
	ExchangeRates     string
	Salt              string
	SubmitBlockHeight int64
}

func NewPreviousPrevote() *PreviousPrevote {
	return &PreviousPrevote{
		Salt:              "",
		ExchangeRates:     "",
		SubmitBlockHeight: 0,
	}
}

// Oracle implements the core component responsible for fetching exchange rates
// for a given set of currency pairs and determining the correct exchange rates
// to submit to the on-chain price oracle adhering the oracle specification.
type Oracle struct {
	logger zerolog.Logger
	closer *pfsync.Closer

	providerTimeout    time.Duration
	providerPairs      map[provider.Name][]types.CurrencyPair
	previousPrevote    *PreviousPrevote
	previousVotePeriod float64
	priceProviders     map[provider.Name]provider.Provider
	oracleClient       client.OracleClient
	deviations         map[string]sdk.Dec
	endpoints          map[provider.Name]provider.Endpoint
	paramCache         ParamCache

	pricesMutex     sync.RWMutex
	lastPriceSyncTS time.Time
	prices          map[string]sdk.Dec

	tvwapsByProvider PricesWithMutex
	vwapsByProvider  PricesWithMutex
}

func New(
	logger zerolog.Logger,
	oc client.OracleClient,
	providerPairs map[provider.Name][]types.CurrencyPair,
	providerTimeout time.Duration,
	deviations map[string]sdk.Dec,
	endpoints map[provider.Name]provider.Endpoint,
) *Oracle {
	return &Oracle{
		logger:          logger.With().Str("module", "oracle").Logger(),
		closer:          pfsync.NewCloser(),
		oracleClient:    oc,
		providerPairs:   providerPairs,
		priceProviders:  make(map[provider.Name]provider.Provider),
		previousPrevote: nil,
		providerTimeout: providerTimeout,
		deviations:      deviations,
		paramCache:      ParamCache{},
		endpoints:       endpoints,
	}
}

// Start starts the oracle process in a blocking fashion.
func (o *Oracle) Start(ctx context.Context) error {
	for {
		select {
		case <-ctx.Done():
			o.closer.Close()

		default:
			o.logger.Debug().Msg("starting oracle tick")

			startTime := time.Now()

			if err := o.tick(ctx); err != nil {
				telemetry.IncrCounter(1, "failure", "tick")
				o.logger.Err(err).Msg("oracle tick failed")
			}

			o.lastPriceSyncTS = time.Now()

			telemetry.MeasureSince(startTime, "runtime", "tick")
			telemetry.IncrCounter(1, "new", "tick")

			time.Sleep(tickerSleep)
		}
	}
}

// Stop stops the oracle process and waits for it to gracefully exit.
func (o *Oracle) Stop() {
	o.closer.Close()
	<-o.closer.Done()
}

// GetLastPriceSyncTimestamp returns the latest timestamp at which prices where
// fetched from the oracle's set of exchange rate providers.
func (o *Oracle) GetLastPriceSyncTimestamp() time.Time {
	o.pricesMutex.RLock()
	defer o.pricesMutex.RUnlock()

	return o.lastPriceSyncTS
}

// GetPrices returns a copy of the current prices fetched from the oracle's
// set of exchange rate providers.
func (o *Oracle) GetPrices() map[string]sdk.Dec {
	o.pricesMutex.RLock()
	defer o.pricesMutex.RUnlock()

	// Creates a new array for the prices in the oracle
	prices := make(map[string]sdk.Dec, len(o.prices))
	for k, v := range o.prices {
		// Fills in the prices with each value in the oracle
		prices[k] = v
	}

	return prices
}

// GetTvwapPrices returns a copy of the tvwapsByProvider map
func (o *Oracle) GetTvwapPrices() PricesByProvider {
	return o.tvwapsByProvider.GetPricesClone()
}

// GetVwapPrices returns the vwapsByProvider map using a read lock
func (o *Oracle) GetVwapPrices() PricesByProvider {
	return o.vwapsByProvider.GetPricesClone()
}

// SetPrices retrieves all the prices and candles from our set of providers as
// determined in the config. If candles are available, uses TVWAP in order
// to determine prices. If candles are not available, uses the most recent prices
// with VWAP. Warns the the user of any missing prices, and filters out any faulty
// providers which do not report prices or candles within 2𝜎 of the others.
func (o *Oracle) SetPrices(ctx context.Context) error {
	g := new(errgroup.Group)
	mtx := new(sync.Mutex)
	providerPrices := make(provider.AggregatedProviderPrices)
	providerCandles := make(provider.AggregatedProviderCandles)
	requiredRates := make(map[string]struct{})

	for providerName, currencyPairs := range o.providerPairs {
		providerName := providerName
		currencyPairs := currencyPairs

		priceProvider, err := o.getOrSetProvider(ctx, providerName)
		if err != nil {
			return err
		}

		for _, pair := range currencyPairs {
			if _, ok := requiredRates[pair.Base]; !ok {
				requiredRates[pair.Base] = struct{}{}
			}
		}

		g.Go(func() error {
			prices := make(map[string]types.TickerPrice, 0)
			candles := make(map[string][]types.CandlePrice, 0)
			ch := make(chan struct{})
			errCh := make(chan error, 1)

			go func() {
				defer close(ch)
				prices, err = priceProvider.GetTickerPrices(currencyPairs...)
				if err != nil {
					provider.TelemetryFailure(providerName, provider.MessageTypeTicker)
					errCh <- err
				}

				candles, err = priceProvider.GetCandlePrices(currencyPairs...)
				if err != nil {
					provider.TelemetryFailure(providerName, provider.MessageTypeCandle)
					errCh <- err
				}
			}()

			select {
			case <-ch:
				break
			case err := <-errCh:
				return err
			case <-time.After(o.providerTimeout):
				telemetry.IncrCounter(1, "failure", "provider", "type", "timeout")
				return fmt.Errorf("provider timed out")
			}

			// flatten and collect prices based on the base currency per provider
			//
			// e.g.: {ProviderKraken: {"ATOM": <price, volume>, ...}}
			mtx.Lock()
			for _, pair := range currencyPairs {
				success := SetProviderTickerPricesAndCandles(providerName, providerPrices, providerCandles, prices, candles, pair)
				if !success {
					mtx.Unlock()
					return fmt.Errorf("failed to find any exchange rates in provider responses")
				}
			}

			mtx.Unlock()
			return nil
		})
	}

	if err := g.Wait(); err != nil {
		o.logger.Err(err).Msg("failed to get ticker prices from provider")
	}

	computedPrices, err := o.GetComputedPrices(
		providerCandles,
		providerPrices,
		o.providerPairs,
		o.deviations,
	)
	if err != nil {
		return err
	}

	for base := range requiredRates {
		if _, ok := computedPrices[base]; !ok {
			o.logger.Warn().Str("asset", base).Msg("unable to report price for expected asset")
		}
	}

	o.pricesMutex.Lock()
	o.prices = computedPrices
	o.pricesMutex.Unlock()
	return nil
}

// GetComputedPrices gets the candle and ticker prices and computes it.
// It returns candles' TVWAP if possible, if not possible (not available
// or due to some staleness) it will use the most recent ticker prices
// and the VWAP formula instead.
func (o *Oracle) GetComputedPrices(
	providerCandles provider.AggregatedProviderCandles,
	providerPrices provider.AggregatedProviderPrices,
	providerPairs map[provider.Name][]types.CurrencyPair,
	deviations map[string]sdk.Dec,
) (prices map[string]sdk.Dec, err error) {
	// convert any non-USD denominated candles into USD
	convertedCandles := ConvertCandlesToUSD(
		o.logger,
		providerCandles,
		providerPairs,
		deviations,
	)

	// filter out any erroneous candles
	filteredCandles, err := FilterCandleDeviations(
		o.logger,
		convertedCandles,
		deviations,
	)
	if err != nil {
		return nil, err
	}

	computedPrices, _ := ComputeTvwapsByProvider(filteredCandles)
	o.tvwapsByProvider.SetPrices(computedPrices)

	// attempt to use candles for TVWAP calculations
	tvwapPrices, err := ComputeTVWAP(filteredCandles)
	if err != nil {
		return nil, err
	}

	// If TVWAP candles are not available or were filtered out due to staleness,
	// use most recent prices & VWAP instead.
	if len(tvwapPrices) == 0 {
		convertedTickers := ConvertTickersToUSD(
			o.logger,
			providerPrices,
			providerPairs,
			deviations,
		)

		filteredProviderPrices, err := FilterTickerDeviations(
			o.logger,
			convertedTickers,
			deviations,
		)
		if err != nil {
			return nil, err
		}

		o.vwapsByProvider.SetPrices(ComputeVwapsByProvider(filteredProviderPrices))

		vwapPrices := ComputeVWAP(filteredProviderPrices)

		return vwapPrices, nil
	}

	return tvwapPrices, nil
}

// SetProviderTickerPricesAndCandles flattens and collects prices for
// candles and tickers based on the base currency per provider.
// Returns true if at least one of price or candle exists.
func SetProviderTickerPricesAndCandles(
	providerName provider.Name,
	providerPrices provider.AggregatedProviderPrices,
	providerCandles provider.AggregatedProviderCandles,
	prices map[string]types.TickerPrice,
	candles map[string][]types.CandlePrice,
	pair types.CurrencyPair,
) (success bool) {
	if _, ok := providerPrices[providerName]; !ok {
		providerPrices[providerName] = make(map[string]types.TickerPrice)
	}
	if _, ok := providerCandles[providerName]; !ok {
		providerCandles[providerName] = make(map[string][]types.CandlePrice)
	}

	tp, pricesOk := prices[pair.String()]
	cp, candlesOk := candles[pair.String()]

	if pricesOk {
		providerPrices[providerName][pair.Base] = tp
	}
	if candlesOk {
		providerCandles[providerName][pair.Base] = cp
	}

	return pricesOk || candlesOk
}

// GetParamCache returns the last updated parameters of the x/oracle module
// if the current ParamCache is outdated, we will query it again.
func (o *Oracle) GetParamCache(ctx context.Context, currentBlockHeigh int64) (oracletypes.Params, error) {
	if !o.paramCache.IsOutdated(currentBlockHeigh) {
		return *o.paramCache.params, nil
	}

	params, err := o.GetParams(ctx)
	if err != nil {
		return oracletypes.Params{}, err
	}

	o.checkAcceptList(params)
	o.paramCache.Update(currentBlockHeigh, params)
	return params, nil
}

// GetParams returns the current on-chain parameters of the x/oracle module.
func (o *Oracle) GetParams(ctx context.Context) (oracletypes.Params, error) {
	grpcConn, err := grpc.Dial(
		o.oracleClient.GRPCEndpoint,
		// the Cosmos SDK doesn't support any transport security mechanism
		grpc.WithTransportCredentials(insecure.NewCredentials()),
		grpc.WithContextDialer(dialerFunc),
	)
	if err != nil {
		return oracletypes.Params{}, fmt.Errorf("failed to dial Cosmos gRPC service: %w", err)
	}

	defer grpcConn.Close()
	queryClient := oracletypes.NewQueryClient(grpcConn)

	ctx, cancel := context.WithTimeout(ctx, 15*time.Second)
	defer cancel()

	queryResponse, err := queryClient.Params(ctx, &oracletypes.QueryParams{})
	if err != nil {
		return oracletypes.Params{}, fmt.Errorf("failed to get x/oracle params: %w", err)
	}

	return queryResponse.Params, nil
}

func (o *Oracle) getOrSetProvider(ctx context.Context, providerName provider.Name) (provider.Provider, error) {
	var (
		priceProvider provider.Provider
		ok            bool
	)

	priceProvider, ok = o.priceProviders[providerName]
	if !ok {
		newProvider, err := NewProvider(
			ctx,
			providerName,
			o.logger,
			o.endpoints[providerName],
			o.providerPairs[providerName]...,
		)
		if err != nil {
			return nil, err
		}
		newProvider.StartConnections()
		priceProvider = newProvider
		o.priceProviders[providerName] = newProvider
	}

	return priceProvider, nil
}

func NewProvider(
	ctx context.Context,
	providerName provider.Name,
	logger zerolog.Logger,
	endpoint provider.Endpoint,
	providerPairs ...types.CurrencyPair,
) (provider.Provider, error) {
	switch providerName {
	case provider.ProviderBinance:
		return provider.NewBinanceProvider(ctx, logger, endpoint, false, providerPairs...)

	case provider.ProviderBinanceUS:
		return provider.NewBinanceProvider(ctx, logger, endpoint, true, providerPairs...)

	case provider.ProviderKraken:
		return provider.NewKrakenProvider(ctx, logger, endpoint, providerPairs...)

	case provider.ProviderOsmosis:
		return provider.NewOsmosisProvider(endpoint), nil

	case provider.ProviderOsmosisV2:
		return provider.NewOsmosisV2Provider(ctx, logger, endpoint, providerPairs...)

	case provider.ProviderHuobi:
		return provider.NewHuobiProvider(ctx, logger, endpoint, providerPairs...)

	case provider.ProviderCoinbase:
		return provider.NewCoinbaseProvider(ctx, logger, endpoint, providerPairs...)

	case provider.ProviderOkx:
		return provider.NewOkxProvider(ctx, logger, endpoint, providerPairs...)

	case provider.ProviderGate:
		return provider.NewGateProvider(ctx, logger, endpoint, providerPairs...)

	case provider.ProviderBitget:
		return provider.NewBitgetProvider(ctx, logger, endpoint, providerPairs...)

	case provider.ProviderMexc:
		return provider.NewMexcProvider(ctx, logger, endpoint, providerPairs...)

	case provider.ProviderCrypto:
		return provider.NewCryptoProvider(ctx, logger, endpoint, providerPairs...)

	case provider.ProviderPolygon:
		return provider.NewPolygonProvider(ctx, logger, endpoint, providerPairs...)

<<<<<<< HEAD
	case provider.ProviderFin:
		return provider.NewFinProvider(endpoint), nil

	case provider.ProviderCrescent:
		return provider.NewCrescentProvider(ctx, logger, endpoint, providerPairs...)

=======
>>>>>>> 52c6c10d
	case provider.ProviderMock:
		return provider.NewMockProvider(), nil
	}

	return nil, fmt.Errorf("provider %s not found", providerName)
}

func (o *Oracle) checkAcceptList(params oracletypes.Params) {
	for _, denom := range params.AcceptList {
		symbol := strings.ToUpper(denom.SymbolDenom)
		if _, ok := o.prices[symbol]; !ok {
			o.logger.Warn().Str("denom", symbol).Msg("price missing for required denom")
		}
	}
}

func (o *Oracle) tick(ctx context.Context) error {
	o.logger.Debug().Msg("executing oracle tick")

	blockHeight, err := o.oracleClient.ChainHeight.GetChainHeight()
	if err != nil {
		return err
	}
	if blockHeight < 1 {
		return fmt.Errorf("expected positive block height")
	}

	oracleParams, err := o.GetParamCache(ctx, blockHeight)
	if err != nil {
		return err
	}

	if err := o.SetPrices(ctx); err != nil {
		return err
	}

	// Get oracle vote period, next block height, current vote period, and index
	// in the vote period.
	oracleVotePeriod := int64(oracleParams.VotePeriod)
	nextBlockHeight := blockHeight + 1
	currentVotePeriod := math.Floor(float64(nextBlockHeight) / float64(oracleVotePeriod))
	indexInVotePeriod := nextBlockHeight % oracleVotePeriod

	// Skip until new voting period. Specifically, skip when:
	// index [0, oracleVotePeriod - 1] > oracleVotePeriod - 2 OR index is 0
	if (o.previousVotePeriod != 0 && currentVotePeriod == o.previousVotePeriod) ||
		oracleVotePeriod-indexInVotePeriod < 2 {
		o.logger.Info().
			Int64("vote_period", oracleVotePeriod).
			Float64("previous_vote_period", o.previousVotePeriod).
			Float64("current_vote_period", currentVotePeriod).
			Msg("skipping until next voting period")

		return nil
	}

	// If we're past the voting period we needed to hit, reset and submit another
	// prevote.
	if o.previousVotePeriod != 0 && currentVotePeriod-o.previousVotePeriod != 1 {
		o.logger.Info().
			Int64("vote_period", oracleVotePeriod).
			Float64("previous_vote_period", o.previousVotePeriod).
			Float64("current_vote_period", currentVotePeriod).
			Msg("missing vote during voting period")
		telemetry.IncrCounter(1, "vote", "failure", "missed")

		o.previousVotePeriod = 0
		o.previousPrevote = nil
		return nil
	}

	salt, err := GenerateSalt(32)
	if err != nil {
		return err
	}

	valAddr, err := sdk.ValAddressFromBech32(o.oracleClient.ValidatorAddrString)
	if err != nil {
		return err
	}

	exchangeRatesStr := GenerateExchangeRatesString(o.prices)
	hash := oracletypes.GetAggregateVoteHash(salt, exchangeRatesStr, valAddr)
	preVoteMsg := &oracletypes.MsgAggregateExchangeRatePrevote{
		Hash:      hash.String(), // hash of prices from the oracle
		Feeder:    o.oracleClient.OracleAddrString,
		Validator: valAddr.String(),
	}

	isPrevoteOnlyTx := o.previousPrevote == nil
	if isPrevoteOnlyTx {
		// This timeout could be as small as oracleVotePeriod-indexInVotePeriod,
		// but we give it some extra time just in case.
		//
		// Ref : https://github.com/terra-money/oracle-feeder/blob/baef2a4a02f57a2ffeaa207932b2e03d7fb0fb25/feeder/src/vote.ts#L222
		o.logger.Info().
			Str("hash", hash.String()).
			Str("validator", preVoteMsg.Validator).
			Str("feeder", preVoteMsg.Feeder).
			Msg("broadcasting pre-vote")
		if err := o.oracleClient.BroadcastTx(nextBlockHeight, oracleVotePeriod*2, preVoteMsg); err != nil {
			return err
		}

		currentHeight, err := o.oracleClient.ChainHeight.GetChainHeight()
		if err != nil {
			return err
		}

		o.previousVotePeriod = math.Floor(float64(currentHeight) / float64(oracleVotePeriod))
		o.previousPrevote = &PreviousPrevote{
			Salt:              salt,
			ExchangeRates:     exchangeRatesStr,
			SubmitBlockHeight: currentHeight,
		}
	} else {
		// otherwise, we're in the next voting period and thus we vote
		voteMsg := &oracletypes.MsgAggregateExchangeRateVote{
			Salt:          o.previousPrevote.Salt,
			ExchangeRates: o.previousPrevote.ExchangeRates,
			Feeder:        o.oracleClient.OracleAddrString,
			Validator:     valAddr.String(),
		}

		o.logger.Info().
			Str("exchange_rates", voteMsg.ExchangeRates).
			Str("validator", voteMsg.Validator).
			Str("feeder", voteMsg.Feeder).
			Msg("broadcasting vote")
		if err := o.oracleClient.BroadcastTx(
			nextBlockHeight,
			oracleVotePeriod-indexInVotePeriod,
			voteMsg,
		); err != nil {
			return err
		}

		o.previousPrevote = nil
		o.previousVotePeriod = 0
	}

	return nil
}

// GenerateSalt generates a random salt, size length/2,  as a HEX encoded string.
func GenerateSalt(length int) (string, error) {
	if length == 0 {
		return "", fmt.Errorf("failed to generate salt: zero length")
	}

	bytes := make([]byte, length)

	if _, err := rand.Read(bytes); err != nil {
		return "", err
	}

	return hex.EncodeToString(bytes), nil
}

// GenerateExchangeRatesString generates a canonical string representation of
// the aggregated exchange rates.
func GenerateExchangeRatesString(prices map[string]sdk.Dec) string {
	exchangeRates := make([]string, len(prices))
	i := 0

	// aggregate exchange rates as "<base>:<price>"
	for base, avgPrice := range prices {
		exchangeRates[i] = fmt.Sprintf("%s:%s", base, avgPrice.String())
		i++
	}

	sort.Strings(exchangeRates)

	return strings.Join(exchangeRates, ",")
}<|MERGE_RESOLUTION|>--- conflicted
+++ resolved
@@ -478,15 +478,9 @@
 	case provider.ProviderPolygon:
 		return provider.NewPolygonProvider(ctx, logger, endpoint, providerPairs...)
 
-<<<<<<< HEAD
-	case provider.ProviderFin:
-		return provider.NewFinProvider(endpoint), nil
-
 	case provider.ProviderCrescent:
 		return provider.NewCrescentProvider(ctx, logger, endpoint, providerPairs...)
 
-=======
->>>>>>> 52c6c10d
 	case provider.ProviderMock:
 		return provider.NewMockProvider(), nil
 	}
