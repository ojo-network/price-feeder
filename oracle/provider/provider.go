--- conflicted
+++ resolved
@@ -7,27 +7,6 @@
 )
 
 const (
-<<<<<<< HEAD
-	defaultTimeout       = 10 * time.Second
-	providerCandlePeriod = 5 * time.Minute
-
-	ProviderKraken    Name = "kraken"
-	ProviderBinance   Name = "binance"
-	ProviderBinanceUS Name = "binanceus"
-	ProviderOsmosis   Name = "osmosis"
-	ProviderOsmosisV2 Name = "osmosisv2"
-	ProviderHuobi     Name = "huobi"
-	ProviderOkx       Name = "okx"
-	ProviderGate      Name = "gate"
-	ProviderCoinbase  Name = "coinbase"
-	ProviderBitget    Name = "bitget"
-	ProviderMexc      Name = "mexc"
-	ProviderCrypto    Name = "crypto"
-	ProviderPolygon   Name = "polygon"
-	ProviderCrescent  Name = "crescent"
-	ProviderKujira    Name = "kujira"
-	ProviderMock      Name = "mock"
-=======
 	defaultTimeout = 10 * time.Second
 
 	ProviderKraken    types.ProviderName = "kraken"
@@ -43,8 +22,8 @@
 	ProviderCrypto    types.ProviderName = "crypto"
 	ProviderPolygon   types.ProviderName = "polygon"
 	ProviderCrescent  types.ProviderName = "crescent"
+  ProviderKujira    types.ProviderName = "kujira"
 	ProviderMock      types.ProviderName = "mock"
->>>>>>> ab0ea23c
 )
 
 var (
