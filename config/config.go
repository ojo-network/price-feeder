package config

import (
	"context"
	"errors"
	"fmt"
	"strings"
	"time"

	"github.com/cosmos/cosmos-sdk/telemetry"
	sdk "github.com/cosmos/cosmos-sdk/types"
	"github.com/go-playground/validator/v10"

	"github.com/ojo-network/price-feeder/oracle/provider"
	"github.com/ojo-network/price-feeder/oracle/types"

	"github.com/rs/zerolog"
	"github.com/spf13/viper"
)

const (
	DenomUSD = "USD"

	defaultListenAddr      = "0.0.0.0:7171"
	defaultSrvWriteTimeout = 15 * time.Second
	defaultSrvReadTimeout  = 15 * time.Second
	defaultProviderTimeout = 100 * time.Millisecond
)

var (
	validate = validator.New()

	// ErrEmptyConfigPath defines a sentinel error for an empty config path.
	ErrEmptyConfigPath = errors.New("empty configuration file path")

	// maxDeviationThreshold is the maxmimum allowed amount of standard
	// deviations which validators are able to set for a given asset.
	maxDeviationThreshold = sdk.MustNewDecFromStr("3.0")
)

type (
	// Config defines all necessary price-feeder configuration parameters.
	Config struct {
		Server              Server              `mapstructure:"server"`
		CurrencyPairs       []CurrencyPair      `mapstructure:"currency_pairs" validate:"required,gt=0,dive,required"`
		Deviations          []Deviation         `mapstructure:"deviation_thresholds"`
		Account             Account             `mapstructure:"account" validate:"required,gt=0,dive,required"`
		Keyring             Keyring             `mapstructure:"keyring" validate:"required,gt=0,dive,required"`
		RPC                 RPC                 `mapstructure:"rpc" validate:"required,gt=0,dive,required"`
		Telemetry           telemetry.Config    `mapstructure:"telemetry"`
		GasAdjustment       float64             `mapstructure:"gas_adjustment" validate:"required"`
		ProviderTimeout     string              `mapstructure:"provider_timeout"`
		ProviderMinOverride bool                `mapstructure:"provider_min_override"`
		ProviderEndpoints   []provider.Endpoint `mapstructure:"provider_endpoints" validate:"dive"`
	}

	// Server defines the API server configuration.
	Server struct {
		ListenAddr     string   `mapstructure:"listen_addr"`
		WriteTimeout   string   `mapstructure:"write_timeout"`
		ReadTimeout    string   `mapstructure:"read_timeout"`
		VerboseCORS    bool     `mapstructure:"verbose_cors"`
		AllowedOrigins []string `mapstructure:"allowed_origins"`
	}

	// CurrencyPair defines a price quote of the exchange rate for two different
	// currencies and the supported providers for getting the exchange rate.
	CurrencyPair struct {
<<<<<<< HEAD
		Base        string                `mapstructure:"base" validate:"required"`
		Quote       string                `mapstructure:"quote" validate:"required"`
		PairAddress []PairAddressProvider `mapstructure:"pair_address_providers" validate:"dive"`
		Providers   []provider.Name       `mapstructure:"providers" validate:"required,gt=0,dive,required"`
	}

	PairAddressProvider struct {
		Address  string        `mapstructure:"address" validate:"required"`
		Provider provider.Name `mapstructure:"provider" validate:"required"`
=======
		Base      string               `mapstructure:"base" validate:"required"`
		Quote     string               `mapstructure:"quote" validate:"required"`
		Providers []types.ProviderName `mapstructure:"providers" validate:"required,gt=0,dive,required"`
>>>>>>> ab0ea23c
	}

	// Deviation defines a maximum amount of standard deviations that a given asset can
	// be from the median without being filtered out before voting.
	Deviation struct {
		Base      string `mapstructure:"base" validate:"required"`
		Threshold string `mapstructure:"threshold" validate:"required"`
	}

	// Account defines account related configuration that is related to the Ojo
	// network and transaction signing functionality.
	Account struct {
		ChainID   string `mapstructure:"chain_id" validate:"required"`
		Address   string `mapstructure:"address" validate:"required"`
		Validator string `mapstructure:"validator" validate:"required"`
	}

	// Keyring defines the required Ojo keyring configuration.
	Keyring struct {
		Backend string `mapstructure:"backend" validate:"required"`
		Dir     string `mapstructure:"dir" validate:"required"`
	}

	// RPC defines RPC configuration of both the Ojo gRPC and Tendermint nodes.
	RPC struct {
		TMRPCEndpoint string `mapstructure:"tmrpc_endpoint" validate:"required"`
		GRPCEndpoint  string `mapstructure:"grpc_endpoint" validate:"required"`
		RPCTimeout    string `mapstructure:"rpc_timeout" validate:"required"`
	}
)

// telemetryValidation is custom validation for the Telemetry struct.
func telemetryValidation(sl validator.StructLevel) {
	tel := sl.Current().Interface().(telemetry.Config)

	if tel.Enabled && (len(tel.GlobalLabels) == 0 || len(tel.ServiceName) == 0) {
		sl.ReportError(tel.Enabled, "enabled", "Enabled", "enabledNoOptions", "")
	}
}

// endpointValidation is custom validation for the ProviderEndpoint struct.
func endpointValidation(sl validator.StructLevel) {
	endpoint := sl.Current().Interface().(provider.Endpoint)

	if len(endpoint.Name) < 1 || len(endpoint.Rest) < 1 || len(endpoint.Websocket) < 1 {
		sl.ReportError(endpoint, "endpoint", "Endpoint", "unsupportedEndpointType", "")
	}
	if _, ok := SupportedProviders[endpoint.Name]; !ok {
		sl.ReportError(endpoint.Name, "name", "Name", "unsupportedEndpointProvider", "")
	}
}

// hasAPIKey searches through the provided endpoints to return whether or not
// a given endpoint was supplied with an API Key.
func hasAPIKey(endpointName types.ProviderName, endpoints []provider.Endpoint) bool {
	for _, endpoint := range endpoints {
		if endpoint.Name == endpointName && endpoint.APIKey != "" {
			return true
		}
	}
	return false
}

// Validate returns an error if the Config object is invalid.
func (c Config) Validate() error {
	validate.RegisterStructValidation(telemetryValidation, telemetry.Config{})
	validate.RegisterStructValidation(endpointValidation, provider.Endpoint{})
	return validate.Struct(c)
}

func (c Config) ProviderPairs() map[types.ProviderName][]types.CurrencyPair {
	providerPairs := make(map[types.ProviderName][]types.CurrencyPair)

	for _, pair := range c.CurrencyPairs {
		for _, provider := range pair.Providers {
			if len(pair.PairAddress) > 0 {
				for _, uniPair := range pair.PairAddress {
					if (uniPair.Provider == provider) && (uniPair.Address != "") {
						providerPairs[uniPair.Provider] = append(providerPairs[uniPair.Provider], types.CurrencyPair{
							Base:    pair.Base,
							Quote:   pair.Quote,
							Address: uniPair.Address,
						})
					}
				}
			} else {
				providerPairs[provider] = append(providerPairs[provider], types.CurrencyPair{
					Base:  pair.Base,
					Quote: pair.Quote,
				})
			}
		}
	}

	return providerPairs
}

// ProviderEndpointsMap converts the provider_endpoints from the config
// file into a map of provider.Endpoint where the key is the provider name.
func (c Config) ProviderEndpointsMap() map[types.ProviderName]provider.Endpoint {
	endpoints := make(map[types.ProviderName]provider.Endpoint, len(c.ProviderEndpoints))
	for _, endpoint := range c.ProviderEndpoints {
		endpoints[endpoint.Name] = endpoint
	}
	return endpoints
}

// DeviationsMap converts the deviation_thresholds from the config file into
// a map of sdk.Dec where the key is the base asset.
func (c Config) DeviationsMap() (map[string]sdk.Dec, error) {
	deviations := make(map[string]sdk.Dec, len(c.Deviations))
	for _, deviation := range c.Deviations {
		threshold, err := sdk.NewDecFromStr(deviation.Threshold)
		if err != nil {
			return nil, err
		}
		deviations[deviation.Base] = threshold
	}
	return deviations, nil
}

// ExpectedSymbols returns a slice of all unique base symbols from the config object.
func (c Config) ExpectedSymbols() []string {
	bases := make(map[string]interface{}, len(c.CurrencyPairs))
	for _, pair := range c.CurrencyPairs {
		bases[pair.Base] = struct{}{}
	}
	expectedSymbols := make([]string, 0, len(bases))
	for b := range bases {
		expectedSymbols = append(expectedSymbols, b)
	}
	return expectedSymbols
}

// ParseConfig attempts to read and parse configuration from the given file path.
// An error is returned if reading or parsing the config fails.
func ParseConfig(configPath string) (Config, error) {
	var cfg Config

	if configPath == "" {
		return cfg, ErrEmptyConfigPath
	}

	viper.AutomaticEnv()
	// Allow nested env vars to be read with underscore separators.
	viper.SetEnvKeyReplacer(strings.NewReplacer(".", "_"))
	viper.SetConfigFile(configPath)

	if err := viper.ReadInConfig(); err != nil {
		return cfg, fmt.Errorf("failed to read config: %w", err)
	}

	if err := viper.Unmarshal(&cfg); err != nil {
		return cfg, fmt.Errorf("failed to decode config: %w", err)
	}

	if cfg.Server.ListenAddr == "" {
		cfg.Server.ListenAddr = defaultListenAddr
	}
	if len(cfg.Server.WriteTimeout) == 0 {
		cfg.Server.WriteTimeout = defaultSrvWriteTimeout.String()
	}
	if len(cfg.Server.ReadTimeout) == 0 {
		cfg.Server.ReadTimeout = defaultSrvReadTimeout.String()
	}
	if len(cfg.ProviderTimeout) == 0 {
		cfg.ProviderTimeout = defaultProviderTimeout.String()
	}

	err := cfg.validateCurrencyPairs()
	if err != nil {
		return cfg, err
	}

	for _, deviation := range cfg.Deviations {
		threshold, err := sdk.NewDecFromStr(deviation.Threshold)
		if err != nil {
			return cfg, fmt.Errorf("deviation thresholds must be numeric: %w", err)
		}

		if threshold.GT(maxDeviationThreshold) {
			return cfg, fmt.Errorf("deviation thresholds must not exceed 3.0")
		}
	}

	return cfg, cfg.Validate()
}

func (c Config) validateCurrencyPairs() error {
OUTER:
	for _, cp := range c.CurrencyPairs {
		if cp.Base == "" {
			return fmt.Errorf("currency pair base cannot be empty")
		}
		if cp.Quote == "" {
			return fmt.Errorf("currency pair quote cannot be empty")
		}
		if cp.Base == cp.Quote {
			return fmt.Errorf("currency pair base and quote cannot be the same")
		}
		if len(cp.Providers) == 0 {
			return fmt.Errorf("currency pair must have at least one provider")
		}
		for _, prov := range cp.Providers {
			if _, ok := SupportedProviders[prov]; !ok {
				return fmt.Errorf("unsupported provider: %s", prov)
			}
			if bool(SupportedProviders[prov]) && !hasAPIKey(prov, c.ProviderEndpoints) {
				return fmt.Errorf("provider %s requires an API Key", prov)
			}
		}
		if cp.Quote == DenomUSD {
			continue
		}
		// verify a conversion pair exists for the quote currency
		for _, conversionPair := range SupportedConversionSlice() {
			if cp.Quote == conversionPair.Base {
				continue OUTER
			}
		}
		return fmt.Errorf("currency pair quote %s is not supported", cp.Quote)
	}
	return nil
}

// CheckProviderMins starts the currency provider tracker to check the amount of
// providers available for a currency by querying CoinGecko's API. It will enforce
// a provider minimum for a given currency based on its available providers.
func CheckProviderMins(ctx context.Context, logger zerolog.Logger, cfg Config) error {
	currencyProviderTracker, err := NewCurrencyProviderTracker(ctx, logger, cfg.CurrencyPairs...)
	if err != nil {
		logger.Error().Err(err).Msg("failed to start currency provider tracker")
		// If currency tracker errors out and override flag is set, the price-feeder
		// will run without enforcing provider minimums.
		if cfg.ProviderMinOverride {
			return nil
		}
	}

	pairs := make(map[string]map[types.ProviderName]struct{})
	for _, cp := range cfg.CurrencyPairs {
		if _, ok := pairs[cp.Base]; !ok {
			pairs[cp.Base] = make(map[types.ProviderName]struct{})
		}
		for _, provider := range cp.Providers {
			pairs[cp.Base][provider] = struct{}{}
		}
	}

	for base, providers := range pairs {
		var minProviders int
		_, isForexBase := SupportedForexCurrencies[base]
		_, isUniBase := SupportedUniswapCurrencies[base]

		// If currency provider tracker errored, default to three providers as
		// the minimum.
		switch {
		case currencyProviderTracker != nil:
			minProviders = currencyProviderTracker.CurrencyProviderMin[base]
		case isForexBase || isUniBase:
			minProviders = 1
		default:
			minProviders = 3
		}

		if _, ok := pairs[base][provider.ProviderMock]; !ok && len(providers) < minProviders {
			return fmt.Errorf("must have at least %d providers for %s", minProviders, base)
		}
	}

	return nil
}<|MERGE_RESOLUTION|>--- conflicted
+++ resolved
@@ -10,7 +10,6 @@
 	"github.com/cosmos/cosmos-sdk/telemetry"
 	sdk "github.com/cosmos/cosmos-sdk/types"
 	"github.com/go-playground/validator/v10"
-
 	"github.com/ojo-network/price-feeder/oracle/provider"
 	"github.com/ojo-network/price-feeder/oracle/types"
 
@@ -66,21 +65,15 @@
 	// CurrencyPair defines a price quote of the exchange rate for two different
 	// currencies and the supported providers for getting the exchange rate.
 	CurrencyPair struct {
-<<<<<<< HEAD
-		Base        string                `mapstructure:"base" validate:"required"`
-		Quote       string                `mapstructure:"quote" validate:"required"`
+		Base      string               `mapstructure:"base" validate:"required"`
+		Quote     string               `mapstructure:"quote" validate:"required"`
 		PairAddress []PairAddressProvider `mapstructure:"pair_address_providers" validate:"dive"`
-		Providers   []provider.Name       `mapstructure:"providers" validate:"required,gt=0,dive,required"`
+		Providers []types.ProviderName `mapstructure:"providers" validate:"required,gt=0,dive,required"`
 	}
 
 	PairAddressProvider struct {
 		Address  string        `mapstructure:"address" validate:"required"`
-		Provider provider.Name `mapstructure:"provider" validate:"required"`
-=======
-		Base      string               `mapstructure:"base" validate:"required"`
-		Quote     string               `mapstructure:"quote" validate:"required"`
-		Providers []types.ProviderName `mapstructure:"providers" validate:"required,gt=0,dive,required"`
->>>>>>> ab0ea23c
+		Provider types.ProviderName `mapstructure:"provider" validate:"required"`
 	}
 
 	// Deviation defines a maximum amount of standard deviations that a given asset can
