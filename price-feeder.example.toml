--- conflicted
+++ resolved
@@ -1,5 +1,4 @@
 gas_adjustment = 1
-provider_timeout = "10000ms"
 
 [server]
 listen_addr = "0.0.0.0:7171"
@@ -62,43 +61,6 @@
 quote = "USD"
 
 [[currency_pairs]]
-<<<<<<< HEAD
-base = "WETH"
-providers = [
-  "eth-uniswap"
-]
-
-quote = "USDC"
-[[currency_pairs.pair_address_providers]]
-address = "0x88e6a0c2ddd26feeb64f039a2c41296fcb3f5640"
-provider = "eth-uniswap"
-
-
-[[currency_pairs]]
-base = "UNI"
-providers = [
-  "eth-uniswap"
-]
-
-quote = "USDC"
-[[currency_pairs.pair_address_providers]]
-address = "0x1d42064fc4beb5f8aaf85f4617ae8b3b5b8bd801"
-provider = "eth-uniswap"
-
-
-[[currency_pairs]]
-base = "WBTC"
-providers = [
-  "eth-uniswap"
-]
-
-quote = "USDC"
-[[currency_pairs.pair_address_providers]]
-address = "0xcbcdf9626bc03e24f779434178a73a0b4bad62ed"
-provider = "eth-uniswap"
-
-
-=======
 base = "ETH"
 providers = [
   "okx",
@@ -144,7 +106,41 @@
   "osmosisv2",
 ]
 quote = "ATOM"
->>>>>>> 96e9c8d9
+
+[[currency_pairs]]
+base = "WETH"
+providers = [
+  "eth-uniswap"
+]
+
+quote = "USDC"
+[[currency_pairs.pair_address_providers]]
+address = "0x88e6a0c2ddd26feeb64f039a2c41296fcb3f5640"
+provider = "eth-uniswap"
+
+
+[[currency_pairs]]
+base = "UNI"
+providers = [
+  "eth-uniswap"
+]
+
+quote = "USDC"
+[[currency_pairs.pair_address_providers]]
+address = "0x1d42064fc4beb5f8aaf85f4617ae8b3b5b8bd801"
+provider = "eth-uniswap"
+
+
+[[currency_pairs]]
+base = "WBTC"
+providers = [
+  "eth-uniswap"
+]
+
+quote = "USDC"
+[[currency_pairs.pair_address_providers]]
+address = "0xcbcdf9626bc03e24f779434178a73a0b4bad62ed"
+provider = "eth-uniswap"
 
 [account]
 address = "ojo1zypqa76je7pxsdwkfah6mu9a583sju6xzthge3"
