gas_adjustment = 1

[server]
listen_addr = "0.0.0.0:7171"
read_timeout = "20s"
verbose_cors = true
write_timeout = "20s"

[[deviation_thresholds]]
base = "USDT"
threshold = "1.5"

[[deviation_thresholds]]
base = "ATOM"
threshold = "1.5"

[[deviation_thresholds]]
base = "ETH"
threshold = "2"

[[deviation_thresholds]]
base = "BTC"
threshold = "2"

[[deviation_thresholds]]
base = "OSMO"
threshold = "2"

[[deviation_thresholds]]
base = "DAI"
threshold = "2"

[[currency_pairs]]
base = "USDT"
providers = [
  "kraken",
  "coinbase",
  "crypto",
  "gate",
]
quote = "USD"

[[currency_pairs]]
base = "ATOM"
providers = [
  "okx",
  "bitget",
  "gate",
]
quote = "USDT"

[[currency_pairs]]
base = "ATOM"
providers = [
  "kraken",
]
quote = "USD"

[[currency_pairs]]
base = "ETH"
providers = [
  "okx",
  "bitget",
]
quote = "USDT"

[[currency_pairs]]
base = "ETH"
providers = [
  "kraken",
]
quote = "USD"

[[currency_pairs]]
base = "BTC"
providers = [
  "okx",
  "gate",
  "bitget",
]
quote = "USDT"

[[currency_pairs]]
base = "BTC"
providers = [
  "coinbase",
]
quote = "USD"

[[currency_pairs]]
base = "OSMO"
providers = [
  "bitget",
  "gate",
  "huobi",
]
quote = "USDT"

[[currency_pairs]]
base = "OSMO"
providers = [
  "osmosisv2",
]
quote = "ATOM"

[[currency_pairs]]
<<<<<<< HEAD
base = "USDC"
providers = [
  "kraken",
]
quote = "USD"

[[currency_pairs]]
base = "WETH"
providers = [
  "eth-uniswap"
]

quote = "USDC"
[[currency_pairs.pair_address_providers]]
address = "0x88e6a0c2ddd26feeb64f039a2c41296fcb3f5640"
provider = "eth-uniswap"

=======
base = "stATOM"
providers = [
  "osmosisv2",
  "crescent",
]
quote = "ATOM"

[[currency_pairs]]
base = "stOSMO"
providers = [
  "osmosisv2",
]
quote = "OSMO"

[[currency_pairs]]
base = "DAI"
providers = [
  "okx",
  "bitget",
  "huobi",
]
quote = "USDT"

[[currency_pairs]]
base = "DAI"
providers = [
  "kraken",
]
quote = "USD"
>>>>>>> ab0ea23c

[account]
address = "ojo1zypqa76je7pxsdwkfah6mu9a583sju6xzthge3"
chain_id = "ojo-testnet"
validator = "ojovaloper1zypqa76je7pxsdwkfah6mu9a583sju6x6tnq6w"

[keyring]
backend = "test"
dir = "/Users/username/.ojo"

[rpc]
grpc_endpoint = "localhost:9090"
rpc_timeout = "100ms"
tmrpc_endpoint = "http://localhost:26657"

[telemetry]
enable-hostname = true
enable-hostname-label = true
enable-service-label = true
enabled = true
global-labels = [["chain_id", "ojo-testnet"]]
service-name = "price-feeder"
prometheus-retention-time = 100

[[provider_endpoints]]
name = "binance"
rest = "https://api1.binance.com"
websocket = "stream.binance.com:9443"

[[provider_endpoints]]
name = "eth-uniswap"
rest = "https://api.studio.thegraph.com/query/46403/unidexer/test41"
websocket = "not supported"<|MERGE_RESOLUTION|>--- conflicted
+++ resolved
@@ -104,7 +104,6 @@
 quote = "ATOM"
 
 [[currency_pairs]]
-<<<<<<< HEAD
 base = "USDC"
 providers = [
   "kraken",
@@ -122,7 +121,8 @@
 address = "0x88e6a0c2ddd26feeb64f039a2c41296fcb3f5640"
 provider = "eth-uniswap"
 
-=======
+
+[[currency_pairs]]
 base = "stATOM"
 providers = [
   "osmosisv2",
@@ -152,7 +152,6 @@
   "kraken",
 ]
 quote = "USD"
->>>>>>> ab0ea23c
 
 [account]
 address = "ojo1zypqa76je7pxsdwkfah6mu9a583sju6xzthge3"
